--- conflicted
+++ resolved
@@ -1,11 +1,7 @@
 #
 # Expected Result: base = 0x0000001c & pc = 0x00000044 & r0 = 38
 #
-<<<<<<< HEAD
-                brcf     7;
-=======
-                b        x;
->>>>>>> c883d3c2
+                brcf     x;
                 addi     r1  = r0, 1;
                 addi     r1  = r1, 2;
                 addi     r1  = r1, 3;
